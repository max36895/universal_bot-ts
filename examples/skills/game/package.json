--- conflicted
+++ resolved
@@ -1,5 +1,4 @@
 {
-<<<<<<< HEAD
     "name": "umbot_demo",
     "description": "Демо пример игры",
     "keywords": [
@@ -18,37 +17,11 @@
     },
     "devDependencies": {
         "tslint": "^5.18.0",
-        "typescript": "^4.0.3"
+        "typescript": "^4.0.3",
+        "umbot": "*"
     },
     "dependencies": {
         "@types/node": "^14.6.4",
         "micro": "^9.3.4"
     }
-=======
-  "name": "umbot_demo",
-  "description": "Демо пример игры",
-  "keywords": [
-    "Игра математика"
-  ],
-  "author": "Maxim-M",
-  "license": "MIT",
-  "version": "1.0.0",
-  "main": "./dist/index.js",
-  "scripts": {
-    "start": "node ./dist/index.js",
-    "build": "tsc"
-  },
-  "repository": {
-    "type": "git",
-    "url": "https://github.com/max36895/universal_bot-ts/"
-  },
-  "devDependencies": {
-    "tslint": "^5.18.0",
-    "typescript": "^4.0.3",
-    "umbot": "*"
-  },
-  "dependencies": {
-    "@types/node": "^14.6.4"
-  }
->>>>>>> 4486488a
 }