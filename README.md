# umbot

Универсальный движок для разработки чат-ботов и голосовых навыков с единой бизнес-логикой для различных платформ.

[![npm version](https://badge.fury.io/js/umbot.svg)](https://badge.fury.io/js/umbot)
[![License: MIT](https://img.shields.io/badge/License-MIT-yellow.svg)](https://opensource.org/licenses/MIT)
[![TypeScript](https://img.shields.io/badge/TypeScript-Ready-blue)]()
[![Templates](https://img.shields.io/badge/Templates-3+-green)]()
[![Security](https://img.shields.io/badge/Security-A+-red)]()

## 📖 Документация

Подробная документация доступна в следующих разделах:

### Основная документация

-   [API Reference](src/docs/api-reference.md) - Подробное описание всех классов, методов и интерфейсов
-   [Быстрый старт](src/docs/getting-started.md) - Подробное описание, для быстрого старта проекта
-   [Интеграция с платформами](src/docs/platform-integration.md) - Руководство по интеграции с различными платформами

## 📚 Навигация по документации

-   [Быстрый старт](src/docs/getting-started.md)
-   [Интеграция с платформами](src/docs/platform-integration.md)
-   [Примеры](examples/README.md)
-   [FAQ](src/docs/getting-started.md#часто-задаваемые-вопросы)
-   [API](https://www.maxim-m.ru/bot/ts-doc/index.html)

### Полезные ссылки

-   📚 [Официальная документация](https://www.maxim-m.ru/bot/ts-doc/index.html)
-   📢 [Telegram канал](https://t.me/joinchat/AAAAAFM8AcuniLTwBLuNsw)
-   💬 [Telegram группа](https://t.me/mm_universal_bot)
-   🐛 [Issues на GitHub](https://github.com/max36895/universal_bot-ts/issues)

## 📖 Описание

Движок позволяет создать навык для `Яндекс.Алиса`, `Маруси`, `Сбер(SmartApp)`, а также бота для `VK`, `Viber` или
`Telegram`, с идентичной логикой. Вы можете использовать один и тот же код бизнес-логики для всех платформ, что
значительно упрощает разработку и поддержку.

Для использования собственной платформы укажите своё значение в `mmApp.appType`. По умолчанию установлено значение
`alisa`.

## 📚 Основные возможности

### Поддерживаемые платформы

| Платформа                  | Идентификатор      | Статус               |
| -------------------------- | ------------------ | -------------------- |
| Яндекс.Алиса               | `alisa`            | ✅ Полная поддержка  |
| Маруся                     | `marusia`          | ✅ Полная поддержка  |
| Сбер SmartApp              | `smart_app`        | ✅ Полная поддержка  |
| Telegram                   | `telegram`         | ✅ Полная поддержка  |
| VK                         | `vk`               | ✅ Полная поддержка  |
| Viber                      | `viber`            | ✅ Полная поддержка  |
| Пользовательские платформы | `user_application` | ✅ Базовая поддержка |

### Ключевые особенности

-   ✨ Единый код для всех платформ
-   🔄 Автоматическая конвертация форматов сообщений
-   💾 Встроенное управление состоянием
-   🎨 Богатые возможности UI (кнопки, карточки, галереи)
-   🔊 Поддержка голосового ввода/вывода
-   🚀 **Простота разработки** - TypeScript из коробки, автодополнение в IDE

## 🎯 Примеры использования

### Эхо-бот

#### Точка входа в приложение (index.ts)

```typescript
import { Bot } from 'umbot';
import { EchoController } from './EchoController';
import { IncomingMessage, ServerResponse } from 'http';

const bot = new Bot();

// Инициализация основных параметров
bot.initParams({
    json: __dirname + '/data', // Директория для хранения данных
    error_log: __dirname + '/logs', // Директория для логов
    isLocalStorage: true, // Использовать локальное хранилище
});

// Инициализация контроллера
const logic = new EchoController();
bot.initBotController(logic);

// Экспорт обработчика для serverless
module.exports = async (req: IncomingMessage, res: ServerResponse) => {
    bot.start(req, res);
};
```

#### Логика приложения (EchoController.ts)

```typescript
import { BotController, WELCOME_INTENT_NAME } from 'umbot';

export class EchoController extends BotController {
    public action(intentName: string): void {
        if (intentName === WELCOME_INTENT_NAME) {
            this.text = 'Привет! Я буду повторять за тобой.';
            return;
        }
        this.text = `Вы сказали: ${this.userCommand}`;
    }
}
```

## 🚀 Быстрый старт

### Установка

#### Вариант 1: Через Git

```bash
# Клонирование репозитория в папку u_bot
git clone https://github.com/max36895/universal_bot-ts.git u_bot
cd u_bot
npm install
```

#### Вариант 2: Через npm

```bash
npm install umbot
```

### Запуск проекта

#### 1. Создание package.json

Минимальная конфигурация package.json:

```json
{
<<<<<<< HEAD
    "name": "my-umbot-project",
    "description": "Описание вашего проекта",
    "main": "index.js",
    "scripts": {
        "start": "micro",
        "build": "rm -rf dist/ && tsc"
    },
    "dependencies": {
        "micro": "^9.3.4",
        "umbot": "*"
    }
}
```

#### 2. Установка зависимостей

```bash
npm install
```

#### 3. Разработка логики приложения

Создайте структуру проекта:

```
my-bot/
  ├── src/
  │   └── controller/
  │       └── MyController.ts
  ├── package.json
  └── index.ts
```

##### Создание простого бота

1. Контроллер бота (src/controller/MyController.ts):

```typescript
import { BotController, WELCOME_INTENT_NAME } from 'umbot';

export class MyController extends BotController {
    public action(intentName: string): void {
        switch (intentName) {
            case WELCOME_INTENT_NAME:
                this.text = 'Привет! Я новый бот на umbot 👋';
                this.buttons.addBtn('Помощь');
                break;

            case 'help':
                this.text =
                    'Я умею:\n' +
                    '- Отвечать на приветствие\n' +
                    '- Показывать кнопки\n' +
                    '- Запоминать пользователей';
                break;

            default:
                this.text = 'Извините, я вас не понял 🤔\nСкажите "помощь" для списка команд';
                break;
        }
    }
}
```

2. Точка входа (index.ts):

```typescript
import { Bot } from 'umbot';
import { MyController } from './src/controller/MyController';
import { IncomingMessage, ServerResponse } from 'http';

const bot = new Bot();

// Конфигурация команд
bot.initConfig({
    intents: [
        {
            name: 'help',
            slots: ['помощь', 'что ты умеешь'],
        },
    ],
});

// Основные параметры
bot.initParams({
    json: __dirname + '/data', // Директория для хранения данных
    error_log: __dirname + '/logs', // Директория для логов
    isLocalStorage: true, // Использовать локальное хранилище
    welcome_text: 'Привет! Я новый бот', // Текст приветствия
});

// Инициализация логики
const controller = new MyController();
bot.initBotController(controller);

// Экспорт обработчика для serverless
module.exports = async (req: IncomingMessage, res: ServerResponse) => {
    bot.start(req, res);
};
```

##### Работа с кнопками

```typescript
import { BotController } from 'umbot';

export class ButtonController extends BotController {
    public action(intentName: string): void {
        switch (intentName) {
            case 'showButtons':
                // Добавление кнопок
                this.text = 'Выберите действие:';
                this.buttons.addBtn('Кнопка 1').addBtn('Кнопка 2', 'https://example.com'); // Кнопка с URL
                break;

            default:
                this.text = 'Скажите "покажи кнопки"';
                break;
        }
    }
=======
  "name": "Название Вашего приложения",
  "description": "Описание",
  "main": "index.js (Путь к индексному файлу)",
  "scripts": {
    "start": "node ./dist/index.js",
    "build": "rm -rf dist/ && tsc"
  }
>>>>>>> 4486488a
}
```

##### Динамическое добавление команд

```typescript
import { mmApp, BotController } from 'umbot';

// Простая команда со словами-триггерами
mmApp.addCommand(
    'greeting',
    ['привет', 'здравствуй'],
    (userCommand: string, botController?: BotController) => {
        if (botController) {
            botController.text = 'Здравствуйте!';
        }
    },
);

// Команда с регулярными выражениями
mmApp.addCommand(
    'numbers',
    ['\\b\\d{3}\\b'], // Числа от 100 до 999
    (userCommand: string, botController?: BotController) => {
        if (botController) {
            botController.text = `Вы ввели число: ${userCommand}`;
        }
    },
    true, // isPattern = true для регулярных выражений
);

// Удаление команды по имени
mmApp.removeCommand('greeting');
```

Важные замечания:

-   При `isPattern: true` строки в `slots` интерпретируются как регулярные выражения
-   Без `isPattern` (или `isPattern: false`) происходит поиск точного совпадения слов
-   Callback-функция может возвращать строку (она станет ответом) или void
-   В callback доступен весь функционал `BotController`

#### 4. Сборка проекта

Соберите проект следующей командой

```bash
npm run build
```

#### 5. Запуск

Запустите сервер:

```bash
npm start
<<<<<<< HEAD
```

На данный момент из коробки поддерживается запуск через `micro`, но можно использовать любое удобное решение.

# Запуск приложения

Для запуска приложения загрузите его на свой сервер, и по необходимости установите ssl сертификат

# Конфигурация токенов и чувствительных данных

Для безопасного хранения токенов и других чувствительных данных, вы можете использовать два подхода:

1. Прямая передача в конфигурации:

```typescript
bot.initParams({
    telegram_token: 'your-telegram-token',
    vk_token: 'your-vk-token',
});
bot.initConfig({
    db: {
        host: 'localhost',
        user: 'user',
        password: 'password',
        database: 'bot_db',
    },
});
```

2. Использование .env файла:

```typescript
bot.initConfig({
    env: './.env',
});
```

Пример содержимого .env файла:

```env
TELEGRAM_TOKEN=your-telegram-token
VK_TOKEN=your-vk-token
VIBER_TOKEN=your-viber-token
YANDEX_TOKEN=your-alisa-token
MARUSIA_TOKEN=your-marusia-token
SMARTAPP_TOKEN=your-smartapp-token

DB_HOST=localhost
DB_USER=user
DB_PASSWORD=password
DB_NAME=bot_db
```

Вы можете комбинировать оба подхода - значения из .env файла имеют приоритет над значениями, указанными в конфигурации.

## Установка SSL сертификата

Для работы некоторых приложений, необходимо иметь ssl сертификат. Поэтому необходимо его получить. Для этого можно
воспользоваться acme.

### Установка acme.sh

=======
``` 
На данный момент поддерживается запуск через стандартную библиотеку `http`, но можно использовать любое удобное решение.

Старт
------------
Для запуска приложения соберите проект, и по необходимости установите ssl сертификат
# SSL
Для работы некоторых приложений, необходимо иметь ssl сертификат. Поэтому необходимо его получить. Для этого можно воспользоваться acme.
## Установка acme.sh
>>>>>>> 4486488a
```bash
curl https://get.acme.sh | sh
```

### Использование и установка сертификата для сайта

```bash
acme.sh --issue -d {{domain}} -w {{domain dir}}
```

1. domain - Название домена (example.com)
2. domain dir - Директория, в которой находится сайт

```bash
acme.sh --install-cert -d {{domain}} --key-file {{key file}} --fullchain-file {{cert file}} --reloadcmd "service nginx reload"
```

1. domain - Название домена (example.com)
2. key file - Директория, в которой хранится ключ сертификата
3. cert file - Директория, в которой сохранится сертификат

## Важно!

После получения сертификата, перезапустите сервер. Для ngnix - `sudo service nginx reload`

# 🛠 Инструменты разработчика

-   [CLI](./cli/README.md) команды
-   Шаблоны проектов: [тут](./examples/README.md)

## Полезные ссылки

-   [Создание навыка "Я никогда не"](https://www.maxim-m.ru/article/sozdanie-navyika-ya-nikogda-ne)
-   [Примеры проектов](./examples/README.md)
-   [Список изменений](./CHANGELOG.md)

# Тестирование проекта

Протестировать приложение можно 2 способами:

1. Загрузив проект на сервер (Актуально для Алисы и сбера).
2. Через консоль, средствами движка (локально).

## Тестирование на сервере

Перейти в [консоль разработчика](https://dialogs.yandex.ru/developer), и перейти на вкладку тестирования.
Данное действие актуально для Алисы. Для других платформ ссылка вставляется в соответствующую консоль разработчика.

## Тестирование в консоли

Для тестирования используется тот же код, что и для запуска.
<<<<<<< HEAD
С той лишь разницей, что нужно использовать класс `BotTest` вместо `Bot`.
Запуск будет выглядеть следующим образом:

=======
С той лишь разницей, что нужно использовать класс `BotTest` вызывать метод `test` вместо `run`, также нет необходимости запускать сервер.
После запустить приложение. 
>>>>>>> 4486488a
```bash
npm run test
node index.js
```

Откроется консоль с Вашим приложением. Для выхода из режима тестирования нужно:

1. Если навык в определенный момент ставит `isEnd` в True (Что означает завершение диалога), то необходио дойти до того
   места сценария, в котором диалог завершается.
2. Вызвать команду exit.

Помимо ответов, можно вернуть время обработки команд и состояние хранилища.

# 📝 Лицензия

MIT License. См. [LICENSE](./LICENSE) для деталей.

# 🤝 Поддержка

Если у вас есть вопросы или предложения:

-   📧 Email: maximco36895@yandex.ru
-   💬 [Telegram группа](https://t.me/mm_universal_bot)
-   🐛 [Issues на GitHub](https://github.com/max36895/universal_bot-ts/issues)<|MERGE_RESOLUTION|>--- conflicted
+++ resolved
@@ -138,7 +138,6 @@
 
 ```json
 {
-<<<<<<< HEAD
     "name": "my-umbot-project",
     "description": "Описание вашего проекта",
     "main": "index.js",
@@ -259,15 +258,6 @@
                 break;
         }
     }
-=======
-  "name": "Название Вашего приложения",
-  "description": "Описание",
-  "main": "index.js (Путь к индексному файлу)",
-  "scripts": {
-    "start": "node ./dist/index.js",
-    "build": "rm -rf dist/ && tsc"
-  }
->>>>>>> 4486488a
 }
 ```
 
@@ -324,10 +314,9 @@
 
 ```bash
 npm start
-<<<<<<< HEAD
-```
-
-На данный момент из коробки поддерживается запуск через `micro`, но можно использовать любое удобное решение.
+```
+
+На данный момент поддерживается запуск через стандартную библиотеку `http`, но можно использовать любое удобное решение.
 
 # Запуск приложения
 
@@ -387,17 +376,6 @@
 
 ### Установка acme.sh
 
-=======
-``` 
-На данный момент поддерживается запуск через стандартную библиотеку `http`, но можно использовать любое удобное решение.
-
-Старт
-------------
-Для запуска приложения соберите проект, и по необходимости установите ssl сертификат
-# SSL
-Для работы некоторых приложений, необходимо иметь ssl сертификат. Поэтому необходимо его получить. Для этого можно воспользоваться acme.
-## Установка acme.sh
->>>>>>> 4486488a
 ```bash
 curl https://get.acme.sh | sh
 ```
@@ -449,14 +427,9 @@
 ## Тестирование в консоли
 
 Для тестирования используется тот же код, что и для запуска.
-<<<<<<< HEAD
 С той лишь разницей, что нужно использовать класс `BotTest` вместо `Bot`.
 Запуск будет выглядеть следующим образом:
 
-=======
-С той лишь разницей, что нужно использовать класс `BotTest` вызывать метод `test` вместо `run`, также нет необходимости запускать сервер.
-После запустить приложение. 
->>>>>>> 4486488a
 ```bash
 npm run test
 node index.js
