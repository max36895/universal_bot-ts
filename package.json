{
  "name": "umbot",
  "description": "Universal bot(vk, telegram, viber) or skills for Yandex.Alisa, Маруся and sber",
  "keywords": [
    "vk",
    "telegram",
    "Alisa",
    "Yandex",
    "TS",
    "Dialogs",
    "api",
    "viber",
    "Маруся",
    "Sber",
    "bot"
  ],
  "author": "Maxim-M",
  "license": "MIT",
  "main": "dist/index.js",
  "scripts": {
    "watch": "shx rm -rf dist && tsc -watch",
    "start": "shx rm -rf dist && tsc",
    "build": "shx rm -rf dist && tsc --declaration",
    "test": "jest",
    "bt": "npm run build && npm test",
    "create": "umbot",
    "doc": "typedoc --excludePrivate --excludeExternals",
    "deploy": "npm run build && npm publish"
  },
  "bugs": {
    "url": "https://github.com/max36895/universal_bot-ts/issues"
  },
  "engines": {
    "node": ">=12"
  },
  "bin": {
    "umbot": "console/umbot.js"
  },
  "repository": {
    "type": "git",
    "url": "https://github.com/max36895/universal_bot-ts.git"
  },
  "devDependencies": {
    "@types/jest": "^29.1.0",
    "@types/node": "^14.6.4",
    "jest": "^29.1.1",
    "shx": "^0.3.2",
    "ts-jest": "^29.0.3",
    "tslint": "^5.18.0",
    "typescript": "^4.6.4",
    "typedoc": "^0.22.13"
  },
  "dependencies": {
    "mongodb": "^3.6.2"
  },
  "files": [
    "dist"
  ],
<<<<<<< HEAD
  "version": "1.1.10"
=======
  "version": "1.5.0"
>>>>>>> 9f035fa2
}<|MERGE_RESOLUTION|>--- conflicted
+++ resolved
@@ -56,9 +56,5 @@
   "files": [
     "dist"
   ],
-<<<<<<< HEAD
-  "version": "1.1.10"
-=======
   "version": "1.5.0"
->>>>>>> 9f035fa2
 }