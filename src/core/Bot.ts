<<<<<<< HEAD
/**
 * Модуль для работы с ботом
 * Содержит основной класс для инициализации и управления ботом
 *
 * @module core/Bot
 */
=======
>>>>>>> 4486488a
import { TBotAuth, TBotContent } from './interfaces/IBot';
import {
    IAppConfig,
    IAppParam,
    mmApp,
    T_ALISA,
    T_MARUSIA,
    T_SMARTAPP,
    T_TELEGRAM,
    T_USER_APP,
    T_VIBER,
    T_VK,
    TAppType,
} from '../mmApp';
<<<<<<< HEAD
import { BotController, IUserData } from '../controller';
=======
import { BotController } from '../controller';
>>>>>>> 4486488a
import { TemplateTypeModel } from '../platforms/TemplateTypeModel';
import { GET } from '../utils/standard/util';
import {
    Telegram,
    Viber,
    Marusia,
    Vk,
    SmartApp,
    Alisa,
    IAlisaWebhookResponse,
    IMarusiaWebhookResponse,
} from '../platforms';
import { UsersData } from '../models/UsersData';
<<<<<<< HEAD
import { IncomingMessage, ServerResponse } from 'http';
=======
import { IncomingMessage, ServerResponse, createServer, Server } from 'http';
>>>>>>> 4486488a

/**
 * Результат выполнения бота - ответ, который будет отправлен пользователю
 * Может быть ответом для Алисы, Маруси или текстовым сообщением
 */
export type TRunResult = IAlisaWebhookResponse | IMarusiaWebhookResponse | string;

export * from './interfaces/IBot';

/**
 * Внутренний интерфейс для хранения информации о классе бота и его типе
 * Используется для определения подходящего обработчика запросов
 */
export interface IBotBotClassAndType {
    /** Класс для обработки запросов конкретной платформы */
    botClass: TemplateTypeModel | null;
    /** Тип платформы (T_ALISA, T_VK и т.д.) */
    type: number | null;
}

/**
 * Основной класс для работы с ботом
 * Отвечает за инициализацию, конфигурацию и запуск бота
 *
 * @class Bot
 * @template TUserData Тип пользовательских данных, по умолчанию {@link IUserData}
 *
 * @example
 * Создание простого бота:
 * ```typescript
 * const bot = new Bot();
 * bot.initConfig({
 *   intents: [{
 *     name: 'greeting',
 *     slots: ['привет', 'здравствуйте']
 *   }]
 * });
 * bot.initBotController(new MyController());
 * ```
 *
 * @example
 * Использование с базой данных:
 * ```typescript
 * const bot = new Bot();
 * bot.initConfig({
 *   db: {
 *     host: 'localhost',
 *     database: 'bot_db',
 *     user: 'user',
 *     pass: 'password'
 *   }
 * });
 * ```
 */
<<<<<<< HEAD
export class Bot<TUserData extends IUserData = IUserData> {
=======
export class Bot {
    serverInst: Server | undefined;
>>>>>>> 4486488a
    /**
     * Полученный запрос от пользователя
     * Может быть JSON-строкой, текстом или null
     * @protected
     */
    protected _content: TBotContent = null;

    /**
     * Контроллер с бизнес-логикой приложения
     * Обрабатывает команды и формирует ответы
     * @see BotController
     * @protected
     */
    protected _botController: BotController<TUserData>;

    /**
     * Авторизационный токен пользователя
     * Используется для авторизованных запросов (например, в Алисе)
     * @protected
     */
    protected _auth: TBotAuth;

    /**
     * Создает новый экземпляр бота
     *
     * @param {TAppType} [type] - Тип платформы (по умолчанию Алиса)
     * @param {BotController} [botController] - Контроллер с логикой
     *
     * @throws {Error} Если не удалось инициализировать бота
     *
     * @example
     * ```typescript
     * // Создание бота для Telegram
     * const bot = new Bot(T_TELEGRAM, new MyController());
     * ```
     */
    constructor(type?: TAppType, botController?: BotController<TUserData>) {
        this._auth = null;
        this._botController = botController as BotController<TUserData>;
        mmApp.appType = !type ? T_ALISA : type;
    }

    /**
     * Инициализирует тип бота через GET-параметры
     * Если в URL присутствует параметр type с корректным значением,
     * устанавливает соответствующий тип платформы
     *
     * @returns {boolean} true если инициализация прошла успешно
     *
     * @example
     * ```typescript
     * // URL: https://bot.example.com?type=telegram
     * if (bot.initTypeInGet()) {
     *   console.log('Тип бота успешно инициализирован');
     * }
     * ```
     */
    public initTypeInGet(): boolean {
        if (GET && GET.type) {
            if (
                [T_TELEGRAM, T_ALISA, T_VIBER, T_VK, T_USER_APP, T_MARUSIA, T_SMARTAPP].indexOf(
                    GET.type,
                )
            ) {
                mmApp.appType = GET.type;
                return true;
            }
        }
        return false;
    }

    /**
     * Инициализирует конфигурацию приложения
     * Устанавливает настройки бота, включая интенты, базу данных и другие параметры
     *
     * @param {IAppConfig} config - Конфигурация приложения
     *
     * @example
     * ```typescript
     * bot.initConfig({
     *   intents: [{
     *     name: 'help',
     *     slots: ['помощь', 'справка']
     *   }],
     *   isLocalStorage: true,
     *   db: {
     *     host: 'localhost',
     *     database: 'bot_db'
     *   }
     * });
     * ```
     * @remarks
     * Важно! Чувствительные данные рекомендуется сохранять в .env файл, передав путь к нему:
     * ```typescript
     * bot.initConfig({
     *     env: './.env', // путь до файла
     * });
     * ```
     */
    public initConfig(config: IAppConfig): void {
        if (config) {
            mmApp.setConfig(config);
        }
    }

    /**
     * Инициализирует параметры приложения
     * Устанавливает дополнительные параметры для работы бота
     *
     * @param {IAppParam} params - Параметры приложения
     *
     * @example
     * ```typescript
     * bot.initParams({
     *   isDebug: true,
     *   isSaveLog: true,
     *   logPath: './logs'
     * });
     * ```
     *
     * @remarks
     * Важно! Чувствительные данные рекомендуется сохранять в .env файл, передав путь к нему:
     * ```typescript
     * bot.initConfig({
     *     env: './.env', // путь до файла
     * });
     * ```
     */
    public initParams(params: IAppParam): void {
        if (params) {
            mmApp.setParams(params);
        }
    }

    /**
     * Подключает контроллер с бизнес-логикой приложения
     * Контроллер должен содержать методы для обработки команд
     *
     * @param {BotController} fn - Контроллер с логикой приложения
     *
     * @example
     * ```typescript
     * class MyController extends BotController {
     *   public action(intentName: string): void {
     *     switch (intentName) {
     *       case 'greeting':
     *         this.text = 'Привет!';
     *         break;
     *       case 'help':
     *         this.text = 'Чем могу помочь?';
     *         break;
     *     }
     *   }
     * }
     * bot.initBotController(new MyController());
     * ```
     */
    public initBotController(fn: BotController<TUserData>): void {
        this._botController = fn;
    }

    /**
     * Определяет тип платформы и возвращает соответствующий класс для обработки
     *
     * @param {TemplateTypeModel} [userBotClass] - Пользовательский класс для обработки
     * @returns {IBotBotClassAndType} Объект с типом платформы и классом обработчика
     * @throws {Error} Если не удалось определить тип приложения
     *
     * @remarks
     * Метод определяет тип платформы на основе mmApp.appType и возвращает соответствующий класс:
     * - T_ALISA → Alisa
     * - T_VK → Vk
     * - T_TELEGRAM → Telegram
     * - T_VIBER → Viber
     * - T_MARUSIA → Marusia
     * - T_SMARTAPP → SmartApp
     * - T_USER_APP → Пользовательский класс
     *
     * @protected
     */
    protected static _getBotClassAndType(
        userBotClass: TemplateTypeModel | null = null,
    ): IBotBotClassAndType {
        let botClass: TemplateTypeModel | null = null;
        let type: number | null = null;
        switch (mmApp.appType) {
            case T_ALISA:
                botClass = new Alisa();
                type = UsersData.T_ALISA;
                break;

            case T_VK:
                botClass = new Vk();
                type = UsersData.T_VK;
                break;

            case T_TELEGRAM:
                botClass = new Telegram();
                type = UsersData.T_TELEGRAM;
                break;

            case T_VIBER:
                botClass = new Viber();
                type = UsersData.T_VIBER;
                break;

            case T_MARUSIA:
                botClass = new Marusia();
                type = UsersData.T_MARUSIA;
                break;

            case T_SMARTAPP:
                botClass = new SmartApp();
                type = UsersData.T_SMART_APP;
                break;

            case T_USER_APP:
                if (userBotClass) {
                    botClass = userBotClass;
                    type = UsersData.T_USER_APP;
                }
                break;
        }
        return { botClass, type };
    }

    /**
     * Устанавливает содержимое запроса
     *
     * @param {TBotContent} content - Содержимое запроса (JSON, текст или null)
     *
     * @example
     * ```typescript
     * // Установка JSON-запроса
     * bot.setContent('{"command": "start"}');
     *
     * // Установка текстового запроса
     * bot.setContent('Привет, бот!');
     * ```
     */
    public setContent(content: TBotContent): void {
        this._content = content;
    }

    /**
     * Запускает обработку запроса
     * Определяет тип платформы, создает соответствующий обработчик
     * и возвращает результат обработки
     *
     * @param {TemplateTypeModel} [userBotClass] - Пользовательский класс для обработки
     * @returns {Promise<TRunResult>} Результат обработки запроса
     *
     * @example
     * ```typescript
     * const result = await bot.run();
     * console.log('Ответ бота:', result);
     * ```
     */
    public async run(userBotClass: TemplateTypeModel | null = null): Promise<TRunResult> {
        if (!this._botController) {
            const errMsg =
                'Не определен класс с логикой приложения. Укажите класс с логикой, передав его в метод initBotController';
            mmApp.saveLog('bot.log', errMsg);
            throw new Error(errMsg);
        }
        const { botClass, type } = Bot._getBotClassAndType(userBotClass);

        if (botClass) {
            if (this._botController.userToken === null) {
                this._botController.userToken = this._auth;
            }
            if (await botClass.init(this._content, this._botController)) {
                if (botClass.sendInInit) {
                    return await botClass.sendInInit;
                }
                const userData = new UsersData();
                userData.escapeString('');
                this._botController.userId = userData.escapeString(
                    this._botController.userId as string | number,
                );
                if (type) {
                    userData.type = type;
                }

                const isLocalStorage: boolean = !!(
                    mmApp.config.isLocalStorage && botClass.isLocalStorage()
                );

                let isNewUser = true;
                if (isLocalStorage) {
                    botClass.isUsedLocalStorage = isLocalStorage;
                    this._botController.userData = (await botClass.getLocalStorage()) as TUserData;
                } else {
                    const query = {
                        userId: userData.escapeString(this._botController.userId),
                    };
                    if (this._auth) {
                        query.userId = userData.escapeString(
                            this._botController.userToken as string,
                        );
                    }

                    if (await userData.whereOne(query)) {
                        this._botController.userData = userData.data;
                        isNewUser = false;
                    } else {
                        this._botController.userData = {} as TUserData;
                        userData.userId = this._botController.userId;
                        userData.meta = this._botController.userMeta;
                    }
                }
                if (
                    !this._botController.oldIntentName &&
                    this._botController.userData &&
                    this._botController.userData.oldIntentName
                ) {
                    this._botController.oldIntentName = this._botController.userData.oldIntentName;
                }

                this._botController.run();
                if (this._botController.thisIntentName !== null && this._botController.userData) {
                    this._botController.userData.oldIntentName = this._botController.thisIntentName;
                } else {
                    delete this._botController.userData?.oldIntentName;
                }
                let content: any;
                if (this._botController.isSendRating) {
                    content = await botClass.getRatingContext();
                } else {
                    content = await botClass.getContext();
                }
                if (!isLocalStorage) {
                    userData.data = this._botController.userData;

                    if (isNewUser) {
                        userData.save(true).then((res) => {
                            if (!res) {
                                mmApp.saveLog(
                                    'bot.log',
                                    `Bot:run(): Не удалось сохранить данные для пользователя: ${this._botController.userId}.`,
                                );
                            }
                        });
                    } else {
                        userData.update().then((res) => {
                            if (!res) {
                                mmApp.saveLog(
                                    'bot.log',
                                    `Bot:run(): Не удалось обновить данные для пользователя: ${this._botController.userId}.`,
                                );
                            }
                        });
                    }
                } else {
                    await botClass.setLocalStorage(this._botController.userData);
                }

                if (botClass.getError()) {
                    mmApp.saveLog('bot.log', botClass.getError());
                }
                userData.destroy();
                return content;
            } else {
                mmApp.saveLog('bot.log', botClass.getError());
                throw new Error(botClass.getError() || '');
            }
        } else {
            const msg = 'Не удалось определить тип приложения!';
            mmApp.saveLog('bot.log', msg);
            throw new Error(msg);
        }
    }

    /**
<<<<<<< HEAD
     * Запускает обработку HTTP-запроса
     * Получает данные из запроса, обрабатывает их и отправляет ответ
=======
     * Запуск приложения через micro. Не рекомендуется к использованию, и в ближайщих обновлениях будет удалено.
     * Оставлено для совместимости.
>>>>>>> 4486488a
     *
     * @param {IncomingMessage} req - Входящий HTTP-запрос
     * @param {ServerResponse} res - HTTP-ответ
     * @param {TemplateTypeModel} [userBotClass] - Пользовательский класс для обработки
     *
     * @example
     * ```typescript
     * // В Express.js
     * app.post('/webhook', async (req, res) => {
     *   await bot.start(req, res);
     * });
     * ```
     */
<<<<<<< HEAD
    public async start(
        req: IncomingMessage,
        res: ServerResponse,
        userBotClass: TemplateTypeModel | null = null,
    ): Promise<void> {
=======
    public async startOld(req: IncomingMessage, res: ServerResponse, userBotClass: TemplateTypeModel | null = null) {
>>>>>>> 4486488a
        const { json, send } = await require('micro');
        // Принимаем только POST-запросы:
        if (req.method !== 'POST') {
            send(res, 400, 'Bad Request');
            return;
        }

        const query = await json(req);
        if (query) {
            if (req.headers && req.headers.authorization) {
                this._auth = req.headers.authorization.replace('Bearer', '');
            }
            this.setContent(query);
            try {
                const result = await this.run(userBotClass);
                send(res, result === 'notFound' ? 404 : 200, result);
            } catch (e) {
                send(res, 404, 'notFound');
            }
        } else {
            send(res, 400, 'Bad Request');
            return;
        }
    }
<<<<<<< HEAD
=======

    /**
     * Запуск приложения через http
     *
     * @param {string} hostname Имя хоста, на котором будет запущено приложение
     * @param {null} port Порт, на котором будет запущено приложение
     * @param {TemplateTypeModel} userBotClass Пользовательский класс для обработки команд.
     * @return {void}
     * @api
     */
    public start(hostname: string, port: number, userBotClass: TemplateTypeModel | null = null): void {
        const send = (res: ServerResponse, statusCode: number, result: object | string) => {
            res.statusCode = statusCode;
            res.setHeader('Content-Type', typeof result === 'object' ? 'text/plain' : 'application/json');
            res.end(result);
        }

        this.close();

        this.serverInst = createServer((req: IncomingMessage, res: ServerResponse) => {
            // Принимаем только POST-запросы:
            if (req.method !== "POST") {
                send(res, 400, 'Bad Request');
                return;
            }

            let data: string = '';

            req.on('data', (chunk: string) => {
                data += chunk;
            });

            req.on('end', () => {
                const query: TBotContent = JSON.parse(data);
                if (query) {
                    if (req.headers && req.headers.authorization) {
                        this._auth = req.headers.authorization.replace('Bearer', '');
                    }
                    this.setContent(query);
                    this.run(userBotClass).then((value) => {
                        send(res, value === 'notFound' ? 404 : 200, value);
                    }).catch(() => {
                        send(res, 404, 'notFound');
                    });
                } else {
                    send(res, 400, 'Bad Request');
                }
            });
        });

        this.serverInst.listen(port, hostname, () => {
            console.log(`Server running at http://${hostname}:${port}/`);
        });
    }

    /**
     * Закрывает сервер
     */
    public close(): void {
        if (this.serverInst) {
            this.serverInst.close();
        }
    }
>>>>>>> 4486488a
}<|MERGE_RESOLUTION|>--- conflicted
+++ resolved
@@ -1,12 +1,3 @@
-<<<<<<< HEAD
-/**
- * Модуль для работы с ботом
- * Содержит основной класс для инициализации и управления ботом
- *
- * @module core/Bot
- */
-=======
->>>>>>> 4486488a
 import { TBotAuth, TBotContent } from './interfaces/IBot';
 import {
     IAppConfig,
@@ -21,11 +12,7 @@
     T_VK,
     TAppType,
 } from '../mmApp';
-<<<<<<< HEAD
 import { BotController, IUserData } from '../controller';
-=======
-import { BotController } from '../controller';
->>>>>>> 4486488a
 import { TemplateTypeModel } from '../platforms/TemplateTypeModel';
 import { GET } from '../utils/standard/util';
 import {
@@ -39,11 +26,7 @@
     IMarusiaWebhookResponse,
 } from '../platforms';
 import { UsersData } from '../models/UsersData';
-<<<<<<< HEAD
-import { IncomingMessage, ServerResponse } from 'http';
-=======
 import { IncomingMessage, ServerResponse, createServer, Server } from 'http';
->>>>>>> 4486488a
 
 /**
  * Результат выполнения бота - ответ, который будет отправлен пользователю
@@ -98,12 +81,8 @@
  * });
  * ```
  */
-<<<<<<< HEAD
 export class Bot<TUserData extends IUserData = IUserData> {
-=======
-export class Bot {
     serverInst: Server | undefined;
->>>>>>> 4486488a
     /**
      * Полученный запрос от пользователя
      * Может быть JSON-строкой, текстом или null
@@ -478,13 +457,8 @@
     }
 
     /**
-<<<<<<< HEAD
-     * Запускает обработку HTTP-запроса
-     * Получает данные из запроса, обрабатывает их и отправляет ответ
-=======
      * Запуск приложения через micro. Не рекомендуется к использованию, и в ближайщих обновлениях будет удалено.
      * Оставлено для совместимости.
->>>>>>> 4486488a
      *
      * @param {IncomingMessage} req - Входящий HTTP-запрос
      * @param {ServerResponse} res - HTTP-ответ
@@ -498,15 +472,11 @@
      * });
      * ```
      */
-<<<<<<< HEAD
-    public async start(
+    public async startOld(
         req: IncomingMessage,
         res: ServerResponse,
         userBotClass: TemplateTypeModel | null = null,
-    ): Promise<void> {
-=======
-    public async startOld(req: IncomingMessage, res: ServerResponse, userBotClass: TemplateTypeModel | null = null) {
->>>>>>> 4486488a
+    ) {
         const { json, send } = await require('micro');
         // Принимаем только POST-запросы:
         if (req.method !== 'POST') {
@@ -531,8 +501,6 @@
             return;
         }
     }
-<<<<<<< HEAD
-=======
 
     /**
      * Запуск приложения через http
@@ -543,18 +511,25 @@
      * @return {void}
      * @api
      */
-    public start(hostname: string, port: number, userBotClass: TemplateTypeModel | null = null): void {
+    public start(
+        hostname: string,
+        port: number,
+        userBotClass: TemplateTypeModel | null = null,
+    ): void {
         const send = (res: ServerResponse, statusCode: number, result: object | string) => {
             res.statusCode = statusCode;
-            res.setHeader('Content-Type', typeof result === 'object' ? 'text/plain' : 'application/json');
+            res.setHeader(
+                'Content-Type',
+                typeof result === 'object' ? 'text/plain' : 'application/json',
+            );
             res.end(result);
-        }
+        };
 
         this.close();
 
         this.serverInst = createServer((req: IncomingMessage, res: ServerResponse) => {
             // Принимаем только POST-запросы:
-            if (req.method !== "POST") {
+            if (req.method !== 'POST') {
                 send(res, 400, 'Bad Request');
                 return;
             }
@@ -572,11 +547,13 @@
                         this._auth = req.headers.authorization.replace('Bearer', '');
                     }
                     this.setContent(query);
-                    this.run(userBotClass).then((value) => {
-                        send(res, value === 'notFound' ? 404 : 200, value);
-                    }).catch(() => {
-                        send(res, 404, 'notFound');
-                    });
+                    this.run(userBotClass)
+                        .then((value) => {
+                            send(res, value === 'notFound' ? 404 : 200, value);
+                        })
+                        .catch(() => {
+                            send(res, 404, 'notFound');
+                        });
                 } else {
                     send(res, 400, 'Bad Request');
                 }
@@ -596,5 +573,4 @@
             this.serverInst.close();
         }
     }
->>>>>>> 4486488a
 }