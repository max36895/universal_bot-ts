/**
 * Тип запроса
 * @variant MESSAGE_TO_SKILL — содержит сообщение для смартапа;
 * @varianr RATING_RESULT - содержит информацию об оценке
 * @variant SERVER_ACTION — сообщает смартапу о действиях пользователя на фронтенде;
 * @variant RUN_APP — сообщает о запуске смартапа;
 * @variant CLOSE_APP — сообщает о закрытии смартапа.
 */
<<<<<<< HEAD
type TMessageName = 'MESSAGE_TO_SKILL' | 'RATING_RESULT' | 'SERVER_ACTION' | 'RUN_APP' | 'CLOSE_APP'
=======
export type TMessageName = 'MESSAGE_TO_SKILL' | 'SERVER_ACTION' | 'RUN_APP' | 'CLOSE_APP'
>>>>>>> 1322f8e9

export type TSberSmartAppType = 'DIALOG' | 'WEB_APP' | 'APK' | 'CHAT_APP';

export interface ISberSmartAppDeviceInfo {
    /**
     * Операционная система устройства.
     * Возможные значения:
     * ANDROID;
     * IOS.
     */
    platformType: string;
    /**
     * Версия операционной системы.
     */
    platformVersion: string;
    /**
     * Поверхность, от которой приходит вызов ассистента. Например, приложение Сбербанк Онлайн или SberBox.
     * Возможные значения:
     * SBOL — запрос пришел из приложения Сбербанк Онлайн;
     * SUPER_APP — запрос приложения СБЕР Салют;
     * SBERBOX — запрос пришел от устройства SberBox.
     */
    surface: string;
    /**
     * Версия поверхности.
     */
    surfaceVersion: string;
    /**
     * Идентификатор устройства.
     */
    deviceId?: string;
    /**
     * Описание функциональности устройства.
     */
    features: {
        /**
         * Типы смартапов, которые поддерживает устройство.
         * Возможные значения:
         * DIALOG;
         * WEB_APP;
         * APK;
         * CHAT_APP.
         */
        appTypes: TSberSmartAppType[]
    },
    /**
     * Описание возможностей устройства пользователя.
     */
    capabilities: {
        /**
         * Описание экрана устройства.
         */
        screen: { available: boolean },
        /**
         * Описание микрофона устройства.
         */
        mic: { available: boolean },
        /**
         * Описание динамиков устройства.
         */
        speak: { available: boolean }
    },
    /**
     * Дополнительная информация об объекте или устройстве. В настоящий момент не используется.
     */
    additionalInfo: object;
}

export interface ISberSmartAppAppInfo {
    /**
     * Идентификатор проекта в SmartApp Studio.
     */
    projectId: string;
    /**
     * Идентификатор смартапа.
     */
    applicationId: string;
    /**
     * Идентификатор опубликованной версии смартапа.
     */
    appversionId: string;
    /**
     * Ссылка на веб-приложение. Поле актуально для Canvas Apps.
     */
    frontendEndpoint?: string;
    /**
     * Тип смартапа.
     * Обратите внимание, что ассистент перехватывает навигационные команды "вверх", "вниз", "влево" и "вправо" только в Canvas App (тип приложения WEB_APP). В этом случае команды обрабатываются на уровне фронтенда приложения. В остальных случаях, команды передаются в бекэнд активного приложения.
     */
    frontendType?: TSberSmartAppType
    /**
     * Более читаемый аналог поля projectId. Не актуален для внешних приложений.
     */
    systemName?: string;
    /**
     * Объединённое значение полей projectId, applicationId и appversionId.
     */
    frontendStateId?: string
}

export interface ISberSmartAppCharacterInfo {
    /**
     * Идентификатор персонажа, которого выбрал пользователь.
     * Возможные значения:
     * sber — персонаж мужского пола по имени Сбербанк. Обращается на "вы".
     * athena — персонаж женского пола по имени Афина. Обращается на "вы".
     * joy — персонаж женского пола по имени Джой.  Обращается на "ты".
     * Учитывайте пол персонажа (поле gender) и форму обращения (поле appeal) при проектировании ответов.
     */
    id: "sber" | "athena" | "joy";
    /**
     * Имя персонажа.
     */
    name: "Сбер" | "Афина" | "Джой";
    /**
     * Пол персонажа. Учитывайте пол персонажа при проектировании ответов.
     */
    gender: "male" | "female";
    /**
     * Форма обращения персонажа. Учитывайте форму обращения персонажа при проектировании ответов.
     * Возможные значения:
     * official — персонаж обращается на "вы".
     * no_official — персонаж обращается на "ты".
     */
    appeal: "official" | "no_official";
}

export interface ISberSmartAppMetaInfo {
    /**
     * Данные о текущем времени на устройстве пользователя.
     */
    time: {
        /**
         * Наименование часового пояса.
         */
        timezone_id: string;
        /**
         * Разница во времени
         */
        timezone_offset_sec: number;
        /**
         * Unix-время в миллисекундах.
         */
        timestamp: number;
    }
}

export interface ISberSmartAppEntities {
    /**
     *
     */
    value?: string | number;
    /**
     *
     */
    amount?: number,
    /**
     *
     */
    currency?: string,
    /**
     *
     */
    adjectival_number?: boolean
}

export interface ISberSmartAppMessageInfo {
    /**
     * Исходное сообщение пользователя: распознанный голос или введенный текст. В случае распознанного голоса предоставляется текст запроса без нормализации числительных и другого, соответственно, все числа, номера телефонов и тд представлены словами.
     * Пример: "хочу заказать пиццу на девять вечера за пятьсот рублей".
     */
    original_text: string,
    /**
     * Нормализованный текст, который ввел пользователь. Можно использовать для снижения многообразия запросов, например, для аналитики.
     * Пример: хотеть заказать пицца на TIME_TIME_TOKEN за MONEY_TOKEN .
     */
    normalized_text: string,
    /**
     * Отображаемый на экране текст запроса / нормализованный на этапе ASR запрос.
     * Пример: "Хочу заказать пиццу на 9 вечера за 500 ₽".
     */
    asr_normalized_message: string,
    /**
     * Извлеченные из запроса сущности.
     */
    entities?: {
        [name: string]: ISberSmartAppEntities[]
    },
    /**
     * Список токенов в запросе пользователя. Содержит грамматический и синтаксический разбор, а также привязку к сущностям и их нормализованным значениям для каждого токена.
     */
    tokenized_elements_list: any[];
}

export interface ISberSmartAppServerAction {
    /**
     * Действие, которое обрабатывает бэкенд смартапа.
     * Значение по умолчанию:run_app.
     */
    action_id: string,
    /**
     * Любые параметры, которые требуются для запуска смартапа. Параметры должны быть представлены в виде валидного JSON-объекта.
     */
    parameters: any
}

export interface ISberSmartAppSelectedItem {
    /**
     * Номер элемента из списка, начиная с 0.
     */
    index: number;
    /**
     * Название элемента.
     */
    title: string;
    /**
     * Указывает выбор элемента по номеру.
     */
    is_query_by_number: boolean
}

export interface ISberSmartAppAnnotations {
    /**
     * Информация о прохождении цензуры.
     */
    censor_data: {
        /**
         * Список подцензурных категорий, обнаруженных в тексте или реплике пользователя. Содержит следующие значения:
         * politicians — наличие политиков из списка
         * obscene — наличие нецензурной лексики
         * model_response — вероятность негатива
         */
        classes: ["politicians", "obscene", "model_response"],
        /**
         * Коэффициенты подцензурных категорий. Сопоставляются по индексам, в соответствии со списком категорий censor_data.classes.
         * Для категорий politicians и obscene могут принимать только значения 0 и 1.
         */
        probas: [number, number, number]
    },
    /**
     * Эмоциональная окраска текста пользователя.
     */
    text_sentiment: {
        /**
         * Список характеристик эмоциональной окраски текста пользователя. Содержит следующие значения:
         * negative
         * positive
         * neutral
         */
        classes: ["negative", "speech", "neutral", "positive", "skip"],
        /**
         * Коэффициенты той или иной эмоциональной характеристики текста пользователя в диапазоне от 0 до 1.
         * Коэффициенты сопоставляются по индексам с характеристиками, представленными в поле text_sentiment.classes.
         */
        probas: [number, number, number, number, number]
    },
    /**
     * Эмоциональная окраска голоса пользователя.
     */
    asr_sentiment: {
        /**
         * Список характеристик эмоциональной окраски голоса пользователя. Содержит следующие значения:
         * positive
         * neutral
         * negative
         */
        classes: ["positive", "neutral", "negative"],
        /**
         * Коэффициенты той или иной эмоциональной характеристики реплики пользователя в диапазоне от 0 до 1.
         * Коэффициенты сопоставляются по индексам с характеристиками, представленными в поле asr_sentiment .classes.
         */
        probas: [number, number, number]
    }
}

export interface ISberSmartAppRequestPayload {
    /**
     * Информация об устройстве пользователя.
     */
    device: ISberSmartAppDeviceInfo;
    /**
     * Информация о смартапе.
     */
    app_info: ISberSmartAppAppInfo;
    /**
     * Информация о текущем персонаже ассистента, который установлен у пользователя.
     */
    character: ISberSmartAppCharacterInfo;
    /**
     * Интент, полученный из предыдущего ответа смартапа.
     */
    intent: string;
    /**
     * Исходный интент. Значение поля отличается от значения intent только при монопольном захвате контекста.
     */
    original_intent: string;
    /**
     * Мета данные, полученные от сервиса распознавания интентов.
     * Поле будет использовано в будущем. В текущей реализации содержит пустой объект.
     * Определяйте интенты в SmartApp Code и передавайте их в запросах к своему серверу.
     */
    intent_meta: object;
    /**
     * Данные о содержимом экрана пользователя.
     */
    meta: ISberSmartAppMetaInfo;
    /**
     * Имя смартапа, которое задается при создании проекта и отображается в каталоге приложений.
     */
    projectName: string;
    /**
     * Описание элемента экрана, который пользователь назвал при запросе ("включи второй" / "включи второго терминатора"). Для работы этой функциональности нужна отправка во входящем сообщении с фронтенда item_selector со списком элементов.
     * Объект передаётся всегда и может быть либо пустым, либо содержать все указанные поля.
     */
    selected_item?: ISberSmartAppSelectedItem;
    /**
     * Указывает на характер запуска смартапа. Если поле содержит true, сессии присваивается новый идентификатор (поле sessionId).
     * Возможные значения:
     * true — приложение запущено впервые или после закрытия приложения, а так же при запуске приложения по истечению тайм-аута (10 минут) или после прерывания работы приложения, например, по запросу "текущее время"i
     * false — во всех остальных случаях.
     * По умолчанию: false.
     */
    new_session?: boolean
    /**
     * Общие характеристики сообщения пользователя.
     */
    annotations: ISberSmartAppAnnotations;
    /**
     * Возможные стратегии смартапа.
     */
    strategies: { happy_birthday: boolean, last_call: number, is_alice?: boolean },
    /**
     * Информация о запускаемом смартапе и параметрах его запуска.
     * Формируется бэкендом приложения.
     * По умолчанию: пустой объект.
     */
    server_action?: ISberSmartAppServerAction
    /**
     * Результат пред обработки.
     */
    message: ISberSmartAppMessageInfo
}

export interface ISberSmartAppUuId {
    /**
     * Идентификатор канала коммуникации.
     */
    userChannel: string;
    /**
     * Постоянный идентификатор пользователя созданный на основе SberID. Может отсутствовать, если пользователь не аутентифицирован.
     * Может использовать для хранения контекста диалога пользователя. Контекст диалога можно обновлять по значению поля new_session.
     */
    sub: string;
    /**
     * Идентификатор, который используется для определения не аутентифицированных пользователей.
     * Идентификатор может изменяться при сбросе настроек или переустановке смартапа.
     */
    userId: string;
}

export interface ISberSmartAppWebhookRequest {
    /**
     * Тип запроса.
     */
    messageName: TMessageName;
    /**
     * Идентификатор сессии, который обновляется каждый раз, когда в поле new_session приходит true.
     * При использовании совместно с messageId помогает гарантировать уникальность сообщения. В том числе если пользователь взаимодействует с несколькими поверхностями.
     */
    sessionId: string;
    /**
     * Идентификатор запроса, который отправил ассистент.
     * Ответ на запрос должен содержать такой же идентификатор в поле messageId.
     */
    messageId: number;
    /**
     * Составной идентификатор пользователя.
     */
    uuid: ISberSmartAppUuId,
    /**
     * Коллекция, в которой в зависимости от потребителя и messageName передается дополнительная информация.
     */
    payload: ISberSmartAppRequestPayload;
}

/**
 * @variant ANSWER_TO_USER — содержит ответ, который ассистент предоставит пользователю;
 * @variant CALL_RATING - содержит ответ, благодаря которому ассистент понимает что пользователь хочет поставить оценку;
 * @variant POLICY_RUN_APP — сообщает о вызове смартапа из другого приложения;
 * @variant NOTHING_FOUND — смартап не смог найти ответ. Может указывать на то, что приложение было запущено по ошибке;
 * @variant ERROR — возвращается, если смартап недоступен или вернул ошибку.
 */
export type TSberResponseMessageName = 'ANSWER_TO_USER' | 'CALL_RATING' | 'POLICY_RUN_APP' | 'NOTHING_FOUND' | 'ERROR'

/**
 * Идентификатор эмоции, определяющий эмоцию персонажа.
 * @variant igrivost — анимация игривости, которую ассистент может испытывать в ответ на дружеские шутки и подколки пользователя;
 * @variant udovolstvie — анимация удовольствия;
 * @variant podavleniye_gneva — анимация подавляемого раздражения на отрицательно окрашенные реплики в адрес ассистента;
 * @variant smushchennaya_ulibka — анимация смущения, например, в ответ на похвалу;
 * @variant simpatiya — анимация симпатии в ответ на положительно окрашенные реплики;
 * @variant oups — анимация неловкости в ответ на лёгкое раздражение или неудобные вопросы пользователя. Например, при вопросе вида "Почему такие низкие ставки по вкладам?";
 * @variant laugh — анимация смеха над шуткой пользователя;
 * @variant ok_prinyato — анимация исполнения запроса;
 * @variant bespokoistvo — анимация беспокойства, например, при жалобе пользователя на самочувствие;
 * @variant predvkusheniye — анимация возбуждённого ожидания следующей реплики пользователя;
 * @variant vinovatiy — анимация вины, например, если в приложении произошла ошибка;
 * @variant zhdu_otvet — анимация ожидания реакции от пользователя, например, ответа на заданный вопрос;
 * @variant zadumalsa — анимация размышление над репликой пользователя, например, если её не удалось распознать;
 * @variant neznayu — анимация отсутствия ответа.
 * @variant nedoumenie — анимация сомнения, например, когда не удаётся точно распознать реплику.
 * @variant nedovolstvo — анимация негативной реакции в ответ на реплику
 * @variant nesoglasie — анимация несогласия с пользователем.
 * @variant pechal — анимация грусти и тоскливого настроения.
 * @variant radost — анимация радости или удовлетворения действиями или репликами пользователя.
 * @variant sochuvstvie — анимация сопереживания или выражения участия в проблемах пользователя.
 * @variant strakh — анимация испуга.
 * @variant zainteresovannost — анимация проявления интереса или любопытства по отношению к действиям или репликам пользователя.
 */
export type TSberSmartAppEmotionId =
    'igrivost'
    | 'udovolstvie'
    | 'podavleniye_gneva'
    | 'smushchennaya_ulibka'
    | 'simpatiya'
    | 'oups'
    | 'laugh'
    | 'ok_prinyato'
    | 'bespokoistvo'
    | 'predvkusheniye'
    | 'vinovatiy'
    | 'zhdu_otvet'
    | 'zadumalsa'
    | 'neznayu'
    | 'nedoumenie'
    | 'nedovolstvo'
    | 'nesoglasie'
    | 'pechal'
    | 'radost'
    | 'sochuvstvie'
    | 'strakh'
    | 'zainteresovannost';

export interface ISberSmartAppSuggestionAction {
    /**
     * Текст, который появится на экране. Передается, только в действии типа text.
     */
    text?: string;
    /**
     * Объект передаётся в сообщении SERVER_ACTION, после нажатия кнопки, тип действия которой задан как server_action.
     */
    server_action?: any;
    /**
     * Тип действия.
     * Возможные значения:
     * text — по нажатию на кнопку отображается текст, указанный в поле text.
     * server_action — указывайте этот тип чтобы передать в бекэнд приложения сообщение SERVER_ACTION с необходимым объектом server_action.
     */
    type: 'text' | 'server_action';
}

export interface ISberSmartAppSuggestionButton {
    /**
     * Название кнопки, которое отображается в интерфейсе ассистента.
     */
    title: string;
    /**
     * Описывает действие, которое выполнится по нажатию кнопки.
     */
    action?: ISberSmartAppSuggestionAction;
}

/**
 * Поведение шторки ассистента. Параметр актуален при работе с ассистентом на наших устройствах.
 * @variant auto_expand — шторка будет автоматически разворачиваться, если полученный текст не помещается в свёрнутой шторке;
 * @variant force_expand — шторка развернётся независимо от того, помещается полученный текст в свёрнутой шторке или нет;
 * @variant preserve_panel_state — сохраняет текущее состояние шторки независимо от длины текста.
 * @default auto_expand.
 */
export type TSberSmartAppExpandPolicy = 'auto_expand' | 'force_expand' | 'preserve_panel_state'

export interface ISberSmartAppBubble {
    /**
     * Текст, который отобразит ассистент.
     * Максимальная длина: не более 250 символов.
     */
    text: string;
    /**
     * Указывает, что текст содержит маркдаун-разметку, которую необходимо обработать.
     * Если поле отсутствует, применяется значение false и текст отображается в исходном виде.
     */
    markdown?: boolean;
    /**
     * Поведение шторки ассистента. Параметр актуален при работе с ассистентом на наших устройствах.
     */
    expand_policy: TSberSmartAppExpandPolicy;
}

export type TSberSmartAppPadding = '0x' | '1x' | '2x' | '4x' | '5x' | '6x' | '8x' | '9x' | '10x' | '12x' | '16x';

export interface ISberSmartAppCardAction {
    /**
     * Тип действия.
     * Возможные значения:
     * text — действие, которое обозначает отправку сообщения от имени пользователя в чат с ассистентом;
     * send_contact_phone — действие, которое обозначает отправку номера телефона указанного контакта;
     * deep_link — действие, которое обозначает обработку диплинка ассистентом или хост-приложением.
     */
    type: 'text' | 'send_contact_phone' | 'deep_link';
    /**
     * Передаётся только в действиях с типом text.
     * Текст сообщения от имени пользователя
     */
    text?: string;
    /**
     * Может передаваться только в действиях с типом text.
     * Указывает, что сообщение нужно не только отобразить в чате с ассистентом, но и отправить в бэкенд.
     * По умолчанию true.
     */
    should_send_to_backend?: boolean;
    /**
     * Передаётся только в действиях с типом send_contact_phone.
     * Идентификатор контакта.
     */
    send_contact_phone?: number;
    /**
     * Может передаваться только в действиях с типом send_contact_phone.
     * Сообщение, которое может содержать подстроку [[placeholder]]. В [[placeholder]] необходимо подставлять номер телефона контакта, указанного в поле send_contact_phone.
     */
    template?: string
    /**
     * Передаётся только в действиях с типом deep_link.
     * Диплинк, который нужно открыть.
     */
    deep_link?: string;
}

export type TSberSmartAppTypeface =
    'headline1'
    | 'headline2'
    | 'headline3'
    | 'title1'
    | 'title2'
    | 'body1'
    | 'body2'
    | 'body3'
    | 'text1'
    | 'paragraphText1'
    | 'paragraphText2'
    | 'footnote1'
    | 'footnote2'
    | 'button1'
    | 'button2'
    | 'caption';
export type TSberSmartAppTextColor =
    'default'
    | 'secondary'
    | 'tertiary'
    | 'inverse'
    | 'brand'
    | 'warning'
    | 'critical'
    | 'link';

export interface ISberSmartAppCardText {
    /**
     * Текст, который необходимо отобразить. Минимальная длина текста 1 символ.
     */
    text: string;
    /**
     * Стиль текста
     */
    typeface: TSberSmartAppTypeface;
    /**
     * Цвет текста.
     */
    text_color: TSberSmartAppTextColor;
    /**
     * Отступы.
     */
    margins?: ISberSmartAppCardPadding;
    /**
     * Максимальное количество строк. По умолчанию 1.
     * Значение 0 указывает на неограниченное количество строк.
     */
    max_lines?: number;
    /**
     * Массив объектов, описывающих действия.
     */
    actions?: ISberSmartAppCardAction;
}

export interface ISberSmartAppCardPadding {
    /**
     * Размер отступа.
     */
    left?: TSberSmartAppPadding;
    /**
     * Размер отступа.
     */
    top?: TSberSmartAppPadding;
    /**
     * Размер отступа.
     */
    right?: TSberSmartAppPadding;
    /**
     * Размер отступа.
     */
    bottom?: TSberSmartAppPadding;
}

export interface ISberSmartAppCardImage {
    /**
     * Адрес изображения.
     */
    url?: string;
    /**
     * Хэш изображения.
     */
    hash?: string;
    /**
     * Заглушка, которая отображается, если изображения нет или оно невалидно.
     */
    placeholder?: string;
    /**
     * Режим растягивания содержимого.
     */
    scale_mode?: 'scale_aspect_fill' | 'scale_aspect_fit' | 'center' | 'top' | 'bottom' | 'left' | 'right' | 'top_left' | 'top_right' | 'bottom_left' | 'bottom_right';
    /**
     * Высота контейнера изображения, выраженная в независящих от платформы единицах.
     * Поле игнорируется, если присутствует поле size.
     * По умолчанию 192.
     */
    height?: number;
    /**
     * Цвет фона.
     */
    placeholder_color?: 'solid_black' | 'solid_white' | 'solid_transparent' | 'solid_disabled' | 'solid_brand' | 'solid_warning' | 'solid_critical' | 'solid_action' | 'liquid_60' | 'liquid_50' | 'liquid_40' | 'liquid_30' | 'liquid_20' | 'liquid_10';
    /**
     * Массив объектов, описывающих действия.
     */
    actions?: ISberSmartAppCardAction[];
    /**
     * Размер изображения.
     */
    size?: {
        /**
         * Ширина содержимого в терминах сеток.
         */
        width: 'small' | 'medium' | 'large' | 'resizable';
        /**
         * Отношение высоты содержимого к ширине.
         */
        aspect_ratio: number;
    }
}

export interface ISberSmartAppCardItem {
    /**
     * Тип ячейки.
     */
    type: 'greeting_grid_item' | 'media_gallery_item' | 'gallery_more_button_item' | 'image_cell_view' | 'text_cell_view' | 'left_right_cell_view';
    /**
     * Параметры верхнего текста.
     */
    top_text?: ISberSmartAppCardText;
    /**
     * Параметры нижнего текста.
     */
    bottom_text?: ISberSmartAppCardText;
    /**
     * Отступы.
     */
    margins?: ISberSmartAppCardPadding;
    /**
     * Массив объектов, описывающих действия.
     */
    actions?: ISberSmartAppCardAction[];
    /**
     * Параметры изображения.
     */
    image?: ISberSmartAppCardImage;
    /**
     * Отступы.
     */
    paddings?: ISberSmartAppCardPadding;

    left?: {
        type: string,
        icon_vertical_gravity?: string,
        label?: ISberSmartAppCardText,
        icon_and_value?: {
            icon?: {
                address?: {
                    type: string,
                    url: string
                },
                size: {
                    width: string,
                    height: string
                },
                margin?: ISberSmartAppCardPadding
            }
            value?: ISberSmartAppCardText
        }
    };
    right?: any;

    content?: ISberSmartAppCardImage | ISberSmartAppCardText;
}

export interface ISberSmartAppCard {
    /**
     * Описание отступов карточки.
     */
    paddings?: ISberSmartAppCardPadding;
    /**
     * Указывает что карточка может отображаться как отключённая. По умолчанию false.
     */
    can_be_disabled?: boolean;
    /**
     * Тип карточки, который определяет наличие различных полей в объекте card.
     * Возможные значения:
     * gallery_card — горизонтальная галерея;
     * grid_card — карточка с сеткой ячеек.
     * list_card - Вертикальная карточка
     */
    type: 'gallery_card' | 'grid_card' | 'list_card'
    /**
     * Количество столбцов. По умолчанию 1 столбец.
     */
    columns?: number;
    /**
     * Ширина контента в терминах сеток.
     */
    item_width?: 'small' | 'medium' | 'large' | 'resizable'
    /**
     * Ячейки карточки. Минимум 1 ячейка.
     */
    items?: ISberSmartAppCardItem[];
    cells?: ISberSmartAppCardItem[];
}

export interface ISberSmartAppItem {
    /**
     * Карточка.
     */
    card?: ISberSmartAppCard;
    /**
     * Текст.
     */
    bubble?: ISberSmartAppBubble;
    /**
     * Команда ассистенту.
     */
    command?: object
}

export interface ISberSmartAppResponsePayload {
    /**
     * Текст, который ассистент озвучит пользователю.
     */
    pronounceText: string;
    /**
     * Указывает, что в тексте, который необходимо озвучить (поле pronounceText).
     * Поддерживаемые разметки;
     * application/text;
     * application/ssml.
     */
    pronounceTextType: string;
    /**
     * Эмоция ассистента, которую он показывает с помощью анимации кнопки.
     */
    emotion?: {
        /**
         * Идентификатор эмоции, определяющий эмоцию персонажа.
         */
        emotionId: TSberSmartAppEmotionId;
    },
    /**
     * Список элементов интерфейса, которые необходимо показать пользователю.
     */
    items?: ISberSmartAppItem[];
    /**
     * Предложения, которые смартап может сделать пользователю в зависимости от контекста диалога.
     * Предложения могут быть представлены в виде кнопок и карточек.
     * Важно! В интерфейсе SberBox предложения носят информационный характер. Оформляйте их в виде подсказок, а не кнопок.
     */
    suggestions?: {
        /**
         * Список кнопок с предложениями смартапа. Каждая кнопка представлена в виде отдельного объекта.
         */
        buttons: ISberSmartAppSuggestionButton[] | null;
    }
    /**
     * Интент, который смартап получит в следующем ответе ассистента.
     */
    intent: string;
    /**
     * Имя смартапа, которое задается при создании проекта и отображается в каталоге приложений.
     */
    projectName: string;
    /**
     * Информация об устройстве пользователя.
     */
    device: ISberSmartAppDeviceInfo;
    /**
     * Код ошибки.
     */
    code?: number;
    /**
     * Указывает, что ассистент должен слушать пользователя после выполнения действия.
     * По умолчанию false.
     */
    auto_listening?: boolean;
    /**
     * Сообщает ассистенту о завершении работы смартапа. Ассистент интерпретирует отсутствие поля как false.
     * Возможные значения:
     * true — диалог завершён, следующее сообщение пользователя поступит в другое приложение;
     * false — диалог продолжается, сообщения пользователя передаются в приложение.
     */
    finished?: boolean;
}

export interface ISberSmartAppWebhookResponse {
    /**
     * Тип ответа. Определяет логику обработки.
     */
    messageName?: TSberResponseMessageName;
    /**
     * Идентификатор сессии, который обновляется каждый раз, когда в поле new_session приходит true.
     * При использовании совместно с messageId помогает гарантировать уникальность сообщения. В том числе если пользователь взаимодействует с несколькими поверхностями.
     */
    sessionId: string;
    /**
     * Идентификатор ответа смартапа. Должен быть таким же, как идентификатор запроса.
     */
    messageId: number;
    /**
     * Составной идентификатор пользователя.
     */
    uuid: ISberSmartAppUuId;
    /**
     * Объект с данными, которые зависят от типа сообщения.
     */
    payload?: ISberSmartAppResponsePayload | object;
}

export interface ISberSmartAppSession {
    device: ISberSmartAppDeviceInfo;
    meta: ISberSmartAppMetaInfo;
    sessionId: string;
    messageId: number;
    uuid: ISberSmartAppUuId;
    projectName: string;
}<|MERGE_RESOLUTION|>--- conflicted
+++ resolved
@@ -6,11 +6,7 @@
  * @variant RUN_APP — сообщает о запуске смартапа;
  * @variant CLOSE_APP — сообщает о закрытии смартапа.
  */
-<<<<<<< HEAD
-type TMessageName = 'MESSAGE_TO_SKILL' | 'RATING_RESULT' | 'SERVER_ACTION' | 'RUN_APP' | 'CLOSE_APP'
-=======
-export type TMessageName = 'MESSAGE_TO_SKILL' | 'SERVER_ACTION' | 'RUN_APP' | 'CLOSE_APP'
->>>>>>> 1322f8e9
+export type TMessageName = 'MESSAGE_TO_SKILL' | 'RATING_RESULT' | 'SERVER_ACTION' | 'RUN_APP' | 'CLOSE_APP'
 
 export type TSberSmartAppType = 'DIALOG' | 'WEB_APP' | 'APK' | 'CHAT_APP';
 
