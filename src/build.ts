<<<<<<< HEAD
import { BotTest, IBotTestParams } from './core/BotTest';
import { IAppConfig, IAppParam, mmApp } from './mmApp';
import { BotController } from './controller';
import { Bot } from './core';
import { IncomingMessage, ServerResponse } from 'http';
=======
import { BotTest, IBotTestParams } from "./core/BotTest";
import { IAppConfig, IAppParam, mmApp } from "./mmApp";
import { BotController } from "./controller";
import { Bot } from "./core";
import { IncomingMessage, ServerResponse } from "http";
>>>>>>> 4486488a

/**
 * Набор методов, упрощающих запуск приложения
 * @module build
 */

/**
<<<<<<< HEAD
 * Режим работы приложения
 * @remarks
 * Определяет режим запуска и окружение приложения:
 * - dev: Запуск в режиме тестирования с использованием консоли в качестве тестового окружения.
 *   Удобно для локальной разработки и отладки.
 * - dev-online: Запуск в режиме тестирования с использованием webhook.
 *   Позволяет тестировать интеграции с внешними сервисами.
 * - prod: Запуск в релизном режиме для использования в продакшн среде.
 *   Все оптимизации включены, логирование минимально.
=======
 * Режим работы приложения. Принимает одно из 2 значений
 * - dev Запуск в режиме тестирования, с использованием консоли, в качестве тестового окружения.
 * - dev-online Запуск в режиме тестирования, с использованием webhook, в качестве тестового окружения.
 * - prod Запуск в релизном режиме
 * - dev-online-old Запуск в режиме тестирования, с использованием webhook, в качестве тестового окружения в старом режиме.
 * - prod-old Запуск в релизном режиме в старом режиме
>>>>>>> 4486488a
 */
export type TMode = 'dev' | 'dev-online' | 'prod' | 'dev-online-old' | 'prod-old';

/**
 * Настройки приложения
 */
export interface IConfig {
    /**
     * Конфигурация приложения
     */
    appConfig: IAppConfig;
    /**
     * Параметры приложения
     */
    appParam: IAppParam;
    /**
     * Контроллер, отвечающий за логику приложения
     */
    controller: BotController;
    /**
     * Параметры для тестового окружения. Стоит указывать когда mode = dev
     */
    testParams?: IBotTestParams;
}

/**
 * Инициализирует основные параметры бота
 * @param {Bot | BotTest} bot Экземпляр бота для инициализации
 * @param {IConfig} config Конфигурация приложения
 * @remarks
 * Устанавливает конфигурацию, параметры и контроллер для бота.
 * Этот метод должен вызываться перед запуском бота.
 * @private
 */
function _initParam(bot: Bot | BotTest, config: IConfig): void {
    bot.initConfig(config.appConfig);
    bot.initParams(config.appParam);
    bot.initBotController(config.controller);
}

/**
 * Запуск приложения
 * @param {IConfig} config Конфигурация приложения
 * @param {TMode} mode Режим работы приложения
 * @returns {unknown} В зависимости от режима:
 * - dev: Возвращает результат выполнения тестов
 * - dev-online/prod: Возвращает модуль с обработчиком webhook запросов
 *
 * @example
 * ```typescript
 * // Запуск в режиме разработки
 * run({
 *   appConfig: { ... },
 *   appParam: { ... },
 *   controller: new MyController(),
 *   testParams: { ... }
 * }, 'dev');
 *
 * // Запуск в продакшн режиме
 * run({
 *   appConfig: { ... },
 *   appParam: { ... },
 *   controller: new MyController()
 * }, 'prod');
 * ```
 */
export function run(config: IConfig, mode: TMode = 'prod', hostname: string = 'localhost', port: number = 3000): unknown {
    let bot: BotTest | Bot;
    switch (mode) {
        case 'dev':
            bot = new BotTest();
            _initParam(bot, config);
            mmApp.setDevMode(true);
            return (bot as BotTest).test(config.testParams);
        case 'dev-online':
            bot = new Bot();
            bot.initTypeInGet();
            _initParam(bot, config);
            mmApp.setDevMode(true);
<<<<<<< HEAD
            module.exports = async (req: IncomingMessage, res: ServerResponse): Promise<void> => {
                bot.start(req, res);
            };
            return module;
        case 'prod':
            bot = new Bot();
            bot.initTypeInGet();
            _initParam(bot, config);
            module.exports = async (req: IncomingMessage, res: ServerResponse): Promise<void> => {
                bot.start(req, res);
=======
            return bot.start(hostname, port);
        case "prod":
            bot = new Bot();
            bot.initTypeInGet();
            _initParam(bot, config);
            return bot.start(hostname, port);
        case "dev-online-old":
            bot = new Bot();
            bot.initTypeInGet();
            _initParam(bot, config);
            mmApp.setDevMode(true);
            module.exports = async (req: IncomingMessage, res: ServerResponse) => {
                bot.startOld(req, res)
            };
            return module;
        case "prod-old":
            bot = new Bot();
            bot.initTypeInGet();
            _initParam(bot, config);
            module.exports = async (req: IncomingMessage, res: ServerResponse) => {
                bot.startOld(req, res)
>>>>>>> 4486488a
            };
            return module;
    }
}<|MERGE_RESOLUTION|>--- conflicted
+++ resolved
@@ -1,16 +1,8 @@
-<<<<<<< HEAD
 import { BotTest, IBotTestParams } from './core/BotTest';
 import { IAppConfig, IAppParam, mmApp } from './mmApp';
 import { BotController } from './controller';
 import { Bot } from './core';
 import { IncomingMessage, ServerResponse } from 'http';
-=======
-import { BotTest, IBotTestParams } from "./core/BotTest";
-import { IAppConfig, IAppParam, mmApp } from "./mmApp";
-import { BotController } from "./controller";
-import { Bot } from "./core";
-import { IncomingMessage, ServerResponse } from "http";
->>>>>>> 4486488a
 
 /**
  * Набор методов, упрощающих запуск приложения
@@ -18,7 +10,6 @@
  */
 
 /**
-<<<<<<< HEAD
  * Режим работы приложения
  * @remarks
  * Определяет режим запуска и окружение приложения:
@@ -28,14 +19,8 @@
  *   Позволяет тестировать интеграции с внешними сервисами.
  * - prod: Запуск в релизном режиме для использования в продакшн среде.
  *   Все оптимизации включены, логирование минимально.
-=======
- * Режим работы приложения. Принимает одно из 2 значений
- * - dev Запуск в режиме тестирования, с использованием консоли, в качестве тестового окружения.
- * - dev-online Запуск в режиме тестирования, с использованием webhook, в качестве тестового окружения.
- * - prod Запуск в релизном режиме
  * - dev-online-old Запуск в режиме тестирования, с использованием webhook, в качестве тестового окружения в старом режиме.
  * - prod-old Запуск в релизном режиме в старом режиме
->>>>>>> 4486488a
  */
 export type TMode = 'dev' | 'dev-online' | 'prod' | 'dev-online-old' | 'prod-old';
 
@@ -102,7 +87,12 @@
  * }, 'prod');
  * ```
  */
-export function run(config: IConfig, mode: TMode = 'prod', hostname: string = 'localhost', port: number = 3000): unknown {
+export function run(
+    config: IConfig,
+    mode: TMode = 'prod',
+    hostname: string = 'localhost',
+    port: number = 3000,
+): unknown {
     let bot: BotTest | Bot;
     switch (mode) {
         case 'dev':
@@ -115,40 +105,27 @@
             bot.initTypeInGet();
             _initParam(bot, config);
             mmApp.setDevMode(true);
-<<<<<<< HEAD
-            module.exports = async (req: IncomingMessage, res: ServerResponse): Promise<void> => {
-                bot.start(req, res);
-            };
-            return module;
+            return bot.start(hostname, port);
         case 'prod':
             bot = new Bot();
             bot.initTypeInGet();
             _initParam(bot, config);
-            module.exports = async (req: IncomingMessage, res: ServerResponse): Promise<void> => {
-                bot.start(req, res);
-=======
             return bot.start(hostname, port);
-        case "prod":
-            bot = new Bot();
-            bot.initTypeInGet();
-            _initParam(bot, config);
-            return bot.start(hostname, port);
-        case "dev-online-old":
+        case 'dev-online-old':
             bot = new Bot();
             bot.initTypeInGet();
             _initParam(bot, config);
             mmApp.setDevMode(true);
             module.exports = async (req: IncomingMessage, res: ServerResponse) => {
-                bot.startOld(req, res)
+                bot.startOld(req, res);
             };
             return module;
-        case "prod-old":
+        case 'prod-old':
             bot = new Bot();
             bot.initTypeInGet();
             _initParam(bot, config);
             module.exports = async (req: IncomingMessage, res: ServerResponse) => {
-                bot.startOld(req, res)
->>>>>>> 4486488a
+                bot.startOld(req, res);
             };
             return module;
     }
